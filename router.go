package frodo

import (
	"fmt"
	"log"
	"net/http"
	"strconv"
	"strings"
	"time"
)

<<<<<<< HEAD
// Handle should be able to carry a HandleFunc or a Controller
// thus only both can satisfy an interface
type Handle interface{}

// HandleFunc is a function that can be registered to a route to handle HTTP requests.
// http.Request is now fused with Params, Inputs and Uploads custom handlers
// these are Facades to handle common request processing cases eg. saving a file
type HandleFunc func(http.ResponseWriter, *Request)

// properties of a single route
type route struct {
	pattern string
	handler interface{}
	isRegex int
	depth   int
	Use     // Handles extra details
}

=======
>>>>>>> 62ed1883
// Router is a http.Handler which can be used to dispatch requests to different
// handler functions via configurable routes
type Router struct {
	trees map[string]*node

	// Enables automatic redirection if the current route can't be matched but a
	// handler for the path with (without) the trailing slash exists.
	// For example if /foo/ is requested but a route only exists for /foo, the
	// client is redirected to /foo with http status code 301 for GET requests
	// and 307 for all other request methods.
	RedirectTrailingSlash bool

	// If enabled, the router tries to fix the current request path, if no
	// handle is registered for it.
	// First superfluous path elements like ../ or // are removed.
	// Afterwards the router does a case-insensitive lookup of the cleaned path.
	// If a handle can be found for this route, the router makes a redirection
	// to the corrected path with status code 301 for GET requests and 307 for
	// all other request methods.
	// For example /FOO and /..//Foo could be redirected to /foo.
	// RedirectTrailingSlash is independent of this option.
	RedirectFixedPath bool

	// If enabled, the router checks if another method is allowed for the
	// current route, if the current request can not be routed.
	// If this is the case, the request is answered with 'Method Not Allowed'
	// and HTTP status code 405.
	// If no other Method is allowed, the request is delegated to the NotFound
	// handler.
	HandleMethodNotAllowed bool

	// Configurable http.Handler which is called when no matching route is
	// found. If it is not set, http.NotFound is used.
	NotFoundHandler Handle

	// Configurable http.Handler which is called when a request
	// cannot be routed and HandleMethodNotAllowed is true.
	// If it is not set, http.Error with http.StatusMethodNotAllowed is used.
	MethodNotAllowedHandler Handle

	// Function to handle panics recovered from http handlers.
	// It should be used to generate a error page and return the http error code
	// 500 (Internal Server Error).
	// The handler can be used to keep your server from crashing because of
	// unrecovered panics.
	PanicHandler Handle
}

<<<<<<< HEAD
type methods []string

// MethodsAllowed are HTTP Methods that Frodo can only accept for now
// Methods type is used in Match method to get all methods user wants to apply
// that will help in invoking the related handler
var MethodsAllowed = methods{
	"GET",
	"POST",
	"PUT",
	"DELETE",
	"PATCH",
	"HEAD",
	"OPTIONS",
}
=======
// Make sure the Router conforms with the http.Handler interface
var _ http.Handler = New()
>>>>>>> 62ed1883

// Get is a shortcut for router.Handle("GET", path, handle)
func (r *Router) Get(path string, handle ...Handle) {
	r.Handle("GET", path, handle...)
}

// Head is a shortcut for router.Handle("HEAD", path, ...handle)
func (r *Router) Head(path string, handle ...Handle) {
	r.Handle("HEAD", path, handle...)
}

// Options is a shortcut for router.Handle("OPTIONS", path, ...handle)
func (r *Router) Options(path string, handle ...Handle) {
	r.Handle("OPTIONS", path, handle...)
}

// Post is a shortcut for router.Handle("POST", path, ...handle)
func (r *Router) Post(path string, handle ...Handle) {
	r.Handle("POST", path, handle...)
}

// Put is a shortcut for router.Handle("PUT", path, ...handle)
func (r *Router) Put(path string, handle ...Handle) {
	r.Handle("PUT", path, handle...)
}

// Patch is a shortcut for router.Handle("PATCH", path, ...handle)
func (r *Router) Patch(path string, handle ...Handle) {
	r.Handle("PATCH", path, handle...)
}

// Delete is a shortcut for router.Handle("DELETE", path, ...handle)
func (r *Router) Delete(path string, handle ...Handle) {
	r.Handle("DELETE", path, handle...)
}

// Match adds the Handle to the provided Methods/HTTPVerbs for a given route
// EG. GET/POST from /home to have the same Handle
<<<<<<< HEAD
func (r *Router) Match(httpVerbs methods, args ...interface{}) {
=======
func (r *Router) Match(httpVerbs Methods, path string, handle ...Handle) {
>>>>>>> 62ed1883
	if len(httpVerbs) > 0 {
		for _, verb := range httpVerbs {
			r.Handle(strings.ToUpper(verb), path, handle...)
		}
	}
}

<<<<<<< HEAD
// All method adds the Handle to all Methods/HTTPVerbs for a given route
func (r *Router) All(args ...interface{}) {
	methods := methods{"GET", "POST", "PUT", "DELETE", "PATCH"}
	r.Match(methods, args...)
=======
// Any method adds the Handle to all HTTP methods/HTTP verbs for the route given
// it does not add routing Handlers for HEADER and OPTIONS HTTP verbs
func (r *Router) Any(path string, handle ...Handle) {
	r.Match(Methods{"GET", "POST", "PUT", "DELETE", "PATCH"}, path, handle...)
>>>>>>> 62ed1883
}

// Handle registers a new request handle with the given path and method.
//
// For GET, POST, PUT, PATCH and DELETE requests the respective shortcut
// functions can be used.
<<<<<<< HEAD
func (r *Router) addHandle(verb string, args ...interface{}) {

	// at least 2 and a max of 3 arguments are suppost to be provided
	if len(args) > 1 && len(args) < 4 {

		// check if the 1st parameter is a string
		if _, isString := args[0].(string); !isString {
			Log.Error("Error: expected pattern arguement expecting a string")
			return
		}
		pattern := args[0].(string)

		// Check to see if a HandleFunc was provided if not
		v := reflect.ValueOf(args[1]).Type()
		Log.Info("==> Handler provided: %s", v)

		// Debug: First of, check if it is a Frodo.HandleFunc type, might have been altered on first/previous loop
		// if not check the function if it suffices the HandleFunc type pattern
		// If it does -- func(http.ResponseWriter, *Request)
		// then convert it to a Frodo.HandleFunc type
		// this becomes neat since this what we expect to run
		// isHandleFunc := false
		if _, ok := args[1].(HandleFunc); !ok {
			if value, ok := args[1].(func(http.ResponseWriter, *Request)); ok && v.Kind().String() == "func" {
				// morph it to it's dynamic data type
				args[1] = makeHandler(value)
				// isHandleFunc = true
			} else {
				// further checked if it is a Controller
				if _, isController := args[1].(ControllerInterface); !isController {
					Log.Fatal("Error: expected handler arguement provided to be an extension of Frodo.Controller or \"func(http.ResponseWriter, *Frodo.Request)\" type")
				}
				args[1] = args[1].(ControllerInterface)
			}
		}
		handler := args[1]

		// if the arguments are 3
		isString := false
		if len(args) > 2 {
			// check if the meta/controller information type is Frodo.Use
			if _, isUseStruct := args[2].(Use); !isUseStruct {
				// if it is not Frodo.Use, then check if it is a string
				// probably we were just given the name of the route
				if _, isString := args[2].(string); !isString {
					// If all the tests have passed,
					Log.Fatal("Error: expected controller informative argument provided to be a string or Frodo.Use type")
				}
				args[2] = args[2].(string)
				isString = true
			} else {
				args[2] = args[2].(Use)
			}
			// we now have pattern, handle and info/name
			Log.Debug("==> pattern: \"%s\" | handle: %q | use/name: %q\n", pattern, reflect.ValueOf(args[1]).Type(), reflect.ValueOf(args[2]).Type())
		} else {
			// only pattern and handler are given
			Log.Debug("==> pattern: \"%s\" | handle: %q\n", pattern, reflect.ValueOf(args[1]).Type())
		}

		var routeExists bool
=======
//
// This function is intended for bulk loading and to allow the usage of less
// frequently used, non-standardized or custom methods (e.g. for internal
// communication with a proxy).
func (r *Router) Handle(method, path string, handle ...Handle) {
	if path[0] != '/' {
		panic("path must begin with '/' in path '" + path + "'")
	}
>>>>>>> 62ed1883

	if r.trees == nil {
		r.trees = make(map[string]*node)
	}

	root := r.trees[method]
	if root == nil {
		root = new(node)
		r.trees[method] = root
	}

	// Instantiate a Handler type variable
	var handlers []Handle
	// Add all the handlers to it
	handlers = append(handlers, handle...)
	fmt.Printf("%v and the no %d\n", handlers, len(handle))

	// store them to it's route node
	root.addRoute(path, handlers)
}

// Handler is an adapter which allows the usage of an
// http.Handler as a request handle.
func (r *Router) Handler(method, path string, handler http.Handler) {
	r.Handle(method, path, func(w http.ResponseWriter, req *Request) {
		handler.ServeHTTP(w, req.Request)
	})
}

// HandlerFunc is an adapter which allows the usage of an http.HandlerFunc as a
// request handle.
func (r *Router) HandlerFunc(method, path string, handler http.HandlerFunc) {
	r.Handler(method, path, handler)
}

// ServeFiles serves files from the given file system root.
// The path must end with "/*filepath", files are then served from the local
// path /defined/root/dir/*filepath.
// For example if root is "/etc" and *filepath is "passwd", the local file
// "/etc/passwd" would be served.
// Internally a http.FileServer is used, therefore http.NotFound is used instead
// of the Router's NotFound handler.
// To use the operating system's file system implementation,
// use http.Dir:
//     router.ServeFiles("/src/*filepath", http.Dir("/var/www"))
func (r *Router) ServeFiles(path string, root http.FileSystem) {
	if len(path) < 10 || path[len(path)-10:] != "/*filepath" {
		panic("path must end with /*filepath in path '" + path + "'")
	}

	fileServer := http.FileServer(root)

	r.Get(path, func(w http.ResponseWriter, req *Request) {
		req.URL.Path = req.GetParam("filepath")
		fileServer.ServeHTTP(w, req.Request)
	})
}

// NotFound can be used to define custom routes to handle NotFound routes
func (r *Router) NotFound(handler Handle) {
	r.NotFoundHandler = handler
}

// MethodNotAllowed can be used to define custom routes
// to handle Methods that are not allowed
func (r *Router) MethodNotAllowed(handler Handle) {
	r.MethodNotAllowedHandler = handler
}

// ServerError can be used to define custom routes to handle OnServerError routes
func (r *Router) ServerError(handler Handle) {
	r.PanicHandler = handler
}

// On404 is shortform for NotFound
func (r *Router) On404(handler Handle) {
	r.NotFound(handler)
}

// On405 is shortform for NotFound
func (r *Router) On405(handler Handle) {
	r.MethodNotAllowed(handler)
}

// On500 is shortform for ServerError
func (r *Router) On500(handler Handle) {
	r.ServerError(handler)
}

func (r *Router) recover(w *ResponseWriter, req *Request) {
	if err := recover(); err != nil {
		// if a custom panic handler has been defined
		// run that instead
		if r.PanicHandler != nil {
			r.PanicHandler(w, req)
			return
		}

		// If it doesnt, use original http error function as fallback
		http.Error(w, http.StatusText(http.StatusInternalServerError), http.StatusInternalServerError)
		return
	}
}

// Lookup allows the manual lookup of a method + path combo.
// This is e.g. useful to build a framework around this router.
// If the path was found, it returns the handle function and the path parameter
// values. Otherwise the third return value indicates whether a redirection to
// the same path with an extra / without the trailing slash should be performed.
func (r *Router) Lookup(method, path string) ([]Handle, Params, bool) {
	if root := r.trees[method]; root != nil {
		return root.getValue(path)
	}
	return nil, nil, false
}

// ServeHTTP makes the router implement the http.Handler interface.
func (r *Router) ServeHTTP(w http.ResponseWriter, req *http.Request) {
	// 1st things 1st, wrap the response writter
	// to add the extra functionality we want basically
	// trace when a write happens
	FrodoWritter := ResponseWriter{
		ResponseWriter: w,
		timeStart:      time.Now(),
		method:         req.Method,
		route:          req.URL.Path,
	}

	// Wrap the supplied http.Request
	FrodoRequest := Request{
		Request: req,
		// params, form - map[string]string,
		// files []*UploadFile
	}

	// ---------- Handle 500: Internal Server Error -----------
	// If a panic/error takes place while process,
	// recover and run PanicHandle if defined
	defer r.recover(&FrodoWritter, &FrodoRequest)

	if root := r.trees[req.Method]; root != nil {
		path := req.URL.Path

		// get the Handle of the route path requested
		handlers, ps, tsr := root.getValue(path)

		// if []Handle was found were found, run it!
		noOfHandlers := len(handlers)
		if noOfHandlers > 0 {
			// if the 1st handler is defined, run it
			FrodoRequest := &Request{
				Request:      req,
				handlers:     handlers[:noOfHandlers],
				total:        noOfHandlers,
				nextPosition: 0,
				Params:       ps,
			}

			// call out the middleware Handles
			// the rest shall be called to run by m.Next()
			FrodoRequest.runHandleChain(&FrodoWritter)
		}

		// if a handle was not found, the method is not a CONNECT request
		// and it is not a root path request
		if noOfHandlers == 0 && req.Method != "CONNECT" && path != "/" {
			code := 301 // Permanent redirect, request with GET method
			if req.Method != "GET" {
				// Temporary redirect, request with same method
				// As of Go 1.3, Go does not support status code 308.
				code = 307
			}

			if tsr && r.RedirectTrailingSlash {
				if len(path) > 1 && path[len(path)-1] == '/' {
					req.URL.Path = path[:len(path)-1]
				} else {
					req.URL.Path = path + "/"
				}

				http.Redirect(w, req, req.URL.String(), code)
				return
			}

			// Try to fix the request path
			if r.RedirectFixedPath {
				fixedPath, found := root.findCaseInsensitivePath(
					CleanPath(path),
					r.RedirectTrailingSlash,
				)
				if found {
					req.URL.Path = string(fixedPath)
					http.Redirect(w, req, req.URL.String(), code)
					return
				}
			}
		}
	}

	// Handle 405
	if r.HandleMethodNotAllowed {
		for method := range r.trees {
			// Skip the requested method - we already tried this one
			if method == req.Method {
				continue
			}

			handle, ps, _ := r.trees[method].getValue(req.URL.Path)
			if handle != nil {
				if r.MethodNotAllowedHandler != nil {
					FrodoRequest.Params = ps
					r.MethodNotAllowedHandler(&FrodoWritter, &FrodoRequest)
					return
				}
				// if no MethodNotAllowedHandler found, just throw an error the old way
				http.Error(w, http.StatusText(405), http.StatusMethodNotAllowed)
				return
			}
		}
		return
	}

	// Handle 404
	if r.NotFoundHandler != nil {
		r.NotFoundHandler(&FrodoWritter, &FrodoRequest)
		return
	}

	// If there is not Handle for a 404 error use Go's w
	http.Error(w, http.StatusText(404), http.StatusNotFound)
	return
}

// Serve deploys the application
// Default port is 3102, inspired by https://en.wikipedia.org/wiki/Fourth_Age
// The "Fourth Age" followed the defeat of Sauron and the destruction of his One Ring,
// but did not officially begin until after the Bearers of the Three Rings left Middle-earth for Valinor,
// the 'Uttermost West'
func (r *Router) Serve() {
	r.ServeOnPort(3102)
}

// ServeOnPort is to used if you plan change the port to serve the application on
func (r *Router) ServeOnPort(portNumber interface{}) {
	var portNumberAsString string
	// Converting an interface into the data type it should be
	if pns, ok := portNumber.(int); ok {
		portNumberAsString = strconv.Itoa(pns)
	} else {
		// if it is not a number/int provided then it must be a string
		if pns, ok := portNumber.(string); ok {
			if pns == "" {
				pns = "3102"
			}
			portNumberAsString = pns
		} else {
			log.Fatal("[ERROR] PortNumber can only be a numeral string or integer")
			return
		}
	}

	err := http.ListenAndServe(":"+portNumberAsString, r)
	if err != nil {
		log.Fatalf("[ERROR] Server failed to initialise: %s", err)
		return
	}

	// If server successfully Launched
	log.Printf("[LOG] Server deployed at: %s", portNumberAsString)
}<|MERGE_RESOLUTION|>--- conflicted
+++ resolved
@@ -9,27 +9,6 @@
 	"time"
 )
 
-<<<<<<< HEAD
-// Handle should be able to carry a HandleFunc or a Controller
-// thus only both can satisfy an interface
-type Handle interface{}
-
-// HandleFunc is a function that can be registered to a route to handle HTTP requests.
-// http.Request is now fused with Params, Inputs and Uploads custom handlers
-// these are Facades to handle common request processing cases eg. saving a file
-type HandleFunc func(http.ResponseWriter, *Request)
-
-// properties of a single route
-type route struct {
-	pattern string
-	handler interface{}
-	isRegex int
-	depth   int
-	Use     // Handles extra details
-}
-
-=======
->>>>>>> 62ed1883
 // Router is a http.Handler which can be used to dispatch requests to different
 // handler functions via configurable routes
 type Router struct {
@@ -78,25 +57,8 @@
 	PanicHandler Handle
 }
 
-<<<<<<< HEAD
-type methods []string
-
-// MethodsAllowed are HTTP Methods that Frodo can only accept for now
-// Methods type is used in Match method to get all methods user wants to apply
-// that will help in invoking the related handler
-var MethodsAllowed = methods{
-	"GET",
-	"POST",
-	"PUT",
-	"DELETE",
-	"PATCH",
-	"HEAD",
-	"OPTIONS",
-}
-=======
 // Make sure the Router conforms with the http.Handler interface
 var _ http.Handler = New()
->>>>>>> 62ed1883
 
 // Get is a shortcut for router.Handle("GET", path, handle)
 func (r *Router) Get(path string, handle ...Handle) {
@@ -135,11 +97,7 @@
 
 // Match adds the Handle to the provided Methods/HTTPVerbs for a given route
 // EG. GET/POST from /home to have the same Handle
-<<<<<<< HEAD
-func (r *Router) Match(httpVerbs methods, args ...interface{}) {
-=======
 func (r *Router) Match(httpVerbs Methods, path string, handle ...Handle) {
->>>>>>> 62ed1883
 	if len(httpVerbs) > 0 {
 		for _, verb := range httpVerbs {
 			r.Handle(strings.ToUpper(verb), path, handle...)
@@ -147,86 +105,16 @@
 	}
 }
 
-<<<<<<< HEAD
-// All method adds the Handle to all Methods/HTTPVerbs for a given route
-func (r *Router) All(args ...interface{}) {
-	methods := methods{"GET", "POST", "PUT", "DELETE", "PATCH"}
-	r.Match(methods, args...)
-=======
 // Any method adds the Handle to all HTTP methods/HTTP verbs for the route given
 // it does not add routing Handlers for HEADER and OPTIONS HTTP verbs
 func (r *Router) Any(path string, handle ...Handle) {
 	r.Match(Methods{"GET", "POST", "PUT", "DELETE", "PATCH"}, path, handle...)
->>>>>>> 62ed1883
 }
 
 // Handle registers a new request handle with the given path and method.
 //
 // For GET, POST, PUT, PATCH and DELETE requests the respective shortcut
 // functions can be used.
-<<<<<<< HEAD
-func (r *Router) addHandle(verb string, args ...interface{}) {
-
-	// at least 2 and a max of 3 arguments are suppost to be provided
-	if len(args) > 1 && len(args) < 4 {
-
-		// check if the 1st parameter is a string
-		if _, isString := args[0].(string); !isString {
-			Log.Error("Error: expected pattern arguement expecting a string")
-			return
-		}
-		pattern := args[0].(string)
-
-		// Check to see if a HandleFunc was provided if not
-		v := reflect.ValueOf(args[1]).Type()
-		Log.Info("==> Handler provided: %s", v)
-
-		// Debug: First of, check if it is a Frodo.HandleFunc type, might have been altered on first/previous loop
-		// if not check the function if it suffices the HandleFunc type pattern
-		// If it does -- func(http.ResponseWriter, *Request)
-		// then convert it to a Frodo.HandleFunc type
-		// this becomes neat since this what we expect to run
-		// isHandleFunc := false
-		if _, ok := args[1].(HandleFunc); !ok {
-			if value, ok := args[1].(func(http.ResponseWriter, *Request)); ok && v.Kind().String() == "func" {
-				// morph it to it's dynamic data type
-				args[1] = makeHandler(value)
-				// isHandleFunc = true
-			} else {
-				// further checked if it is a Controller
-				if _, isController := args[1].(ControllerInterface); !isController {
-					Log.Fatal("Error: expected handler arguement provided to be an extension of Frodo.Controller or \"func(http.ResponseWriter, *Frodo.Request)\" type")
-				}
-				args[1] = args[1].(ControllerInterface)
-			}
-		}
-		handler := args[1]
-
-		// if the arguments are 3
-		isString := false
-		if len(args) > 2 {
-			// check if the meta/controller information type is Frodo.Use
-			if _, isUseStruct := args[2].(Use); !isUseStruct {
-				// if it is not Frodo.Use, then check if it is a string
-				// probably we were just given the name of the route
-				if _, isString := args[2].(string); !isString {
-					// If all the tests have passed,
-					Log.Fatal("Error: expected controller informative argument provided to be a string or Frodo.Use type")
-				}
-				args[2] = args[2].(string)
-				isString = true
-			} else {
-				args[2] = args[2].(Use)
-			}
-			// we now have pattern, handle and info/name
-			Log.Debug("==> pattern: \"%s\" | handle: %q | use/name: %q\n", pattern, reflect.ValueOf(args[1]).Type(), reflect.ValueOf(args[2]).Type())
-		} else {
-			// only pattern and handler are given
-			Log.Debug("==> pattern: \"%s\" | handle: %q\n", pattern, reflect.ValueOf(args[1]).Type())
-		}
-
-		var routeExists bool
-=======
 //
 // This function is intended for bulk loading and to allow the usage of less
 // frequently used, non-standardized or custom methods (e.g. for internal
@@ -235,7 +123,6 @@
 	if path[0] != '/' {
 		panic("path must begin with '/' in path '" + path + "'")
 	}
->>>>>>> 62ed1883
 
 	if r.trees == nil {
 		r.trees = make(map[string]*node)
