--- conflicted
+++ resolved
@@ -1,13 +1,7 @@
 # Frodo (Go Web Micro Framework)
 
-<<<<<<< HEAD
-Frodo is a [Go](https://golang.org) micro web framework inspired by the sweet/beautiful parts that
-make up Laravel(php), Slim (php) and ExpressJS(node.js).
-<!-- I built it to so as to learn Go, and also how frameworks work. -->
-=======
 [Frodo](http://godoc.org/github.com/kn9ts/frodo) is a Go micro
 web framework inspired by ExpressJS.
->>>>>>> 62ed1883
 
 <!-- I built it to so as to learn Go, and also how
 frameworks work. A big thanks to TJ Holowaychuk too
@@ -21,25 +15,20 @@
 package main
 
 import (
-    "net/http"
-    "github.com/kn9ts/frodo"
+		"net/http"
+		"github.com/kn9ts/frodo"
 )
 
 func main()  {
-    // Create a new instance of frodo
-    App := frodo.New()
+		// Create a new instance of frodo
+		App := frodo.New()
 
-    // Add the root route
-<<<<<<< HEAD
-    App.Get("/", func(w http.ResponseWriter, r *Frodo.Request) {
-        w.Write([]byte("Hello World!!!"))
-=======
-    App.Get("/", func(w http.ResponseWriter, r *frodo.Request) {
-        w.Write([]byte("Hello World!"))
->>>>>>> 62ed1883
-    })
+		// Add the root route
+		App.Get("/", func(w http.ResponseWriter, r *frodo.Request) {
+				w.Write([]byte("Hello World!"))
+		})
 
-    App.Serve() // Open in browser http://localhost:3102/
+		App.Serve() // Open in browser http://localhost:3102/
 }
 ```
 
